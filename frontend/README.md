--- conflicted
+++ resolved
@@ -1,12 +1,6 @@
 # Pinterest AI Agent Frontend
 
-<<<<<<< HEAD
-A modern React/Next.js frontend application that provides a real-time interface for Pinterest image scraping and AI-powered validation. Built with TypeScript, Tailwind CSS, and shadcn/ui components
-
-## 🏗️ Architecture
-=======
 ## Architecture
->>>>>>> f311364a
 
 ### Core Technologies
 - **Next.js 15**
